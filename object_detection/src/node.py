#!/usr/bin/env python
import rospy
import ros_numpy
import numpy as np
import message_filters as mf
from numpy.lib.recfunctions import unstructured_to_structured

from cv_bridge import CvBridge
from sensor_msgs.msg import Image, PointCloud2, CameraInfo
from object_detection.msg import ObjectDetection, ObjectDetectionArray

from object_detection.objectdetector import ObjectDetector
from object_detection.pointprojector import PointProjector
from object_detection.objectlocalizer import ObjectLocalizer

import warnings
warnings.filterwarnings("ignore")

<<<<<<< HEAD
def hsv2rgb(h, s, v):
    h = float(h)
    s = float(s)
    v = float(v)
    h60 = h / 50.0
    h60f = np.floor(h60)
    hi = int(h60f) % 5
    f = h60 - h60f
    p = v * (1 - s)
    q = v * (1 - f * s)
    t = v * (1 - (1 - f) * s)
    r, g, b = 0, 0, 0
    if hi == 0: r, g, b = v, t, p
    elif hi == 1: r, g, b = q, v, p
    elif hi == 2: r, g, b = p, v, t
    elif hi == 3: r, g, b = p, q, v
    elif hi == 4: r, g, b = t, p, v
    elif hi == 5: r, g, b = v, p, q
    r, g, b = int(r * 255), int(g * 255), int(b * 255)
    return r, g, b

def euler_to_rotMat(z, y, x):
    Rz_yaw = np.array([
        [np.cos(z), -np.sin(z), 0],
        [np.sin(z),  np.cos(z), 0],
        [          0,            0, 1]])
    Ry_pitch = np.array([
        [ np.cos(y), 0, np.sin(y)],
        [             0, 1,             0],
        [-np.sin(y), 0, np.cos(y)]])
    Rx_roll = np.array([
        [1,            0,             0],
        [0, np.cos(x), -np.sin(x)],
        [0, np.sin(x),  np.cos(x)]])
    # R = RzRyRx
    rotMat = np.dot(Rz_yaw, np.dot(Ry_pitch, Rx_roll))
    return rotMat

def depth_color(val, min_d=0.2, max_d=20):
    """
    print Color(HSV's H value) corresponding to distance(m)
    close distance = red , far distance = blue
    """
    # np.clip(val, 0, max_d, out=val)

    hsv = (-1*((val - min_d) / (max_d - min_d)) * 255).astype(np.uint8)
    return hsv2rgb(hsv,1,1)

def marker_(ns, marker_id, pos, stamp ,color, type="all"):

    marker = Marker()
    marker.ns = str(ns)
    marker.header.frame_id = "map"
    marker.header.stamp = stamp
    marker.type = 2
    marker.action = 0
    marker.pose = Pose()

    marker.pose.position.x = pos[0]
    marker.pose.position.y = pos[1]
    marker.pose.position.z = pos[2]

    marker.pose.orientation.x = 0
    marker.pose.orientation.y = 0
    marker.pose.orientation.z = 0
    marker.pose.orientation.w = 1

    marker.color.r = color[0]
    marker.color.g = color[1]
    marker.color.b = color[2]
    marker.color.a = 1.0

    if type=="mean":
        marker.id = 10000

        marker.scale.x = 0.1
        marker.scale.y = 0.1
        marker.scale.z = 1.0
    else:
        
        marker.id = marker_id
        
        marker.scale.x = 0.1
        marker.scale.y = 0.1
        marker.scale.z = 0.3

=======
>>>>>>> d9b2c8bb

UINT32 = 2**32 - 1

# TODO: Add warnings such as "No self.optical_frame"

class Node:
    def __init__(self):
        # Initilized the node 
        rospy.init_node("objectify", anonymous=True)

        # ---------- Node Related Params Starts ---------- 
        # -> Subscribed Topics
        self.camera_topic                   = rospy.get_param('~camera_topic', '/versavis/cam0/undistorted')
        self.camera_info_topic              = rospy.get_param('~camera_info_topic', '/versavis/cam0/camera_info')
        self.lidar_topic                    = rospy.get_param('~lidar_topic', '/rslidar_points')                      

        # -> Published Topics
        self.object_detection_pub_topic     = rospy.get_param('~object_detection_topic', '/objects')
        self.object_detection_pub           = rospy.Publisher(self.object_detection_pub_topic , ObjectDetectionArray, queue_size=5)
        self.seq                            = 0
        
        # -> Topic Synchronization
        self.camera_lidar_sync_queue_size   = rospy.get_param('~camera_lidar_sync_queue_size', 10)
        self.camera_lidar_sync_slop         = rospy.get_param('~camera_lidar_sync_slop', 0.05)
        
        self.camera_sub                     = mf.Subscriber(self.camera_topic, Image)
        self.lidar_sub                      = mf.Subscriber(self.lidar_topic, PointCloud2)

        self.synchronizer                   = mf.ApproximateTimeSynchronizer([ self.camera_sub, self.lidar_sub], 
                                                                               self.camera_lidar_sync_queue_size,  
                                                                               self.camera_lidar_sync_slop)

        # ---------- Point Projector Related ---------- 
        self.reproject_cfg                  = rospy.get_param('~reproject_config', None)

        # ---------- 2D Object Detection Related ----------
        self.objectdetector_cfg             = rospy.get_param('~detector_config', None) 
        self.multiple_instance              = rospy.get_param('~multiple_instance', False)

<<<<<<< HEAD
        # -------- TODO: REMOVE HARDCODED PARAMS ---------------------------

        ##  rosrun tf tf_echo "rslidar" "blackfly_right_optical_link" 1
        ## - Translation: [-0.045, -0.293, -0.241]
        ## - Rotation: in Quaternion [0.000, -0.707, 0.707, -0.000]
        ##             in RPY (radian) [-1.570, -0.000, -3.141]
        ##             in RPY (degree) [-89.954, -0.000, -179.954]

        R_camera_lidar = np.float64([ [-1.0000000, 0.0000000,  0.0000000],
                                        [0.0000000, 0.0000000, -1.0000000],
                                        [0.0000000, -1.0000000,  0.0000000] ])
        # IMU correction was: 7.44614 deg (0.99789, 0.0518968, -0.021901, 0.0323034)
        # [ x: 176.1699033, y: -2.3128941, z: -6.0314909 ]
        # Correction of Lidar position
        R = [ [ 0.9998379,  0.0180019,  0.0000000],
              [-0.0180019,  0.9998379,  0.0000000],
              [ 0.0000000,  0.0000000,  1.0000000]]
        R = euler_to_rotMat(np.deg2rad(-1), 0, np.deg2rad(1))

        R_camera_lidar = np.matmul(R_camera_lidar,R)       
        t_camera_lidar = np.float64([-0.045, -0.293, -0.241])

        # -------- TODO: REMOVE HARDCODED PARAMS ---------------------------
=======
        # ---------- 3D Object Localizer Related ----------
        self.objectlocalizer_cfg            = rospy.get_param('~localizer_config', None) 
>>>>>>> d9b2c8bb

        # ---------- Objects of Actions ----------
        self.imagereader                    = CvBridge()
        self.pointprojector                 = PointProjector(self.reproject_cfg)
        self.objectdetector                 = ObjectDetector(self.objectdetector_cfg)           
        self.objectlocalizer                = ObjectLocalizer(self.objectlocalizer_cfg)
        
        rospy.loginfo("Detector is set")
    

    def image_info_callback(self, camera_info):
        self.optical_frame_id  = camera_info.header.frame_id
        h                      = camera_info.height
        w                      = camera_info.width
        K                      = np.array(camera_info.K, dtype=np.float64).reshape(3,3)

        self.pointprojector.set_cameraparams(K, [w,h])

        if self.pointprojector.K is not None:
            self.camera_info_sub.unregister()

    def run(self):

        def callback(image_msg, lidar_msg):
            # If Image and Lidar messages are not empty 
            if image_msg.height > 0 and lidar_msg.width > 0:
                
                # Read lidar message
                point_cloud_XYZ = ros_numpy.point_cloud2.pointcloud2_to_xyz_array(lidar_msg)

                # translate and project PointCloud onto the Image  
                point_cloud_XYZ = self.pointprojector.translatePoints(point_cloud_XYZ)
                pointcloud_on_image , pointcloud_in_FoV = self.pointprojector.projectPointsOnImage(point_cloud_XYZ)

                # transform the image msg to numpy array
                cv_image = self.imagereader.imgmsg_to_cv2(image_msg, "bgr8")

                # Detect objects in image
                object_detection_result, object_detection_image = self.objectdetector.detect(cv_image, multiple_instance = self.multiple_instance)
                
                # Localize every detected object
                object_poses, on_object_list = self.objectlocalizer.localize(object_detection_result, \
                                                                             pointcloud_on_image, \
                                                                             pointcloud_in_FoV, \
                                                                             cv_image  )

                # Convert arrays to correct format
                pointcloud_on_image = np.c_[ pointcloud_on_image, np.zeros(pointcloud_on_image.shape[0]) ]
                pointcloud_on_image = unstructured_to_structured( pointcloud_on_image, dtype = np.dtype( [('x', np.float32), ('y', np.float32), ('z', np.float32)] ))
                pointcloud_in_FoV   = unstructured_to_structured( pointcloud_in_FoV, dtype = np.dtype( [('x', np.float32), ('y', np.float32), ('z', np.float32)] ))
                
                # Create object detection message
                object_detection_array = ObjectDetectionArray()
                object_detection_array.header.stamp            = image_msg.header.stamp
                object_detection_array.header.frame_id         = self.optical_frame_id
                object_detection_array.header.seq              = self.seq
                object_detection_array.detections_image        = self.imagereader.cv2_to_imgmsg(object_detection_image, 'bgr8')
                object_detection_array.pointcloud_in_frame_2D  = ros_numpy.point_cloud2.array_to_pointcloud2(pointcloud_on_image) 
                object_detection_array.pointcloud_in_frame_3D  = ros_numpy.point_cloud2.array_to_pointcloud2(pointcloud_in_FoV) 
                
                self.seq = self.seq + 1 if self.seq < UINT32-1 else 0

                # For every detected image object
                for i in range(len(object_detection_result)):
                    object_detection = ObjectDetection()

                    object_detection.class_id = object_detection_result["name"][i]
                    object_detection.id       = 42 #TODO: Implement id 

                    object_detection.bounding_box_min_x = int(object_detection_result['xmin'][i])
                    object_detection.bounding_box_min_y = int(object_detection_result['ymin'][i])
                    object_detection.bounding_box_max_x = int(object_detection_result['xmax'][i])
                    object_detection.bounding_box_max_y = int(object_detection_result['ymax'][i])

                    try:
                        object_detection.on_object_point_indices = on_object_list[i] if len(np.atleast_1d(on_object_list[i]))>1 else [on_object_list[i]]
                    except:
                        continue

                    object_detection.pose.x = object_poses[i][0]
                    object_detection.pose.y = object_poses[i][1]
                    object_detection.pose.z = object_poses[i][2]
                    
                    object_detection_array.detections.append(object_detection)

            self.object_detection_pub.publish(object_detection_array)

        self.camera_info_sub = rospy.Subscriber(self.camera_info_topic , CameraInfo, self.image_info_callback)
        self.synchronizer.registerCallback(callback)

        rospy.spin()

if __name__ == '__main__':

    node = Node()
    rospy.loginfo("Detection has started")
    node.run()

    <|MERGE_RESOLUTION|>--- conflicted
+++ resolved
@@ -16,95 +16,6 @@
 import warnings
 warnings.filterwarnings("ignore")
 
-<<<<<<< HEAD
-def hsv2rgb(h, s, v):
-    h = float(h)
-    s = float(s)
-    v = float(v)
-    h60 = h / 50.0
-    h60f = np.floor(h60)
-    hi = int(h60f) % 5
-    f = h60 - h60f
-    p = v * (1 - s)
-    q = v * (1 - f * s)
-    t = v * (1 - (1 - f) * s)
-    r, g, b = 0, 0, 0
-    if hi == 0: r, g, b = v, t, p
-    elif hi == 1: r, g, b = q, v, p
-    elif hi == 2: r, g, b = p, v, t
-    elif hi == 3: r, g, b = p, q, v
-    elif hi == 4: r, g, b = t, p, v
-    elif hi == 5: r, g, b = v, p, q
-    r, g, b = int(r * 255), int(g * 255), int(b * 255)
-    return r, g, b
-
-def euler_to_rotMat(z, y, x):
-    Rz_yaw = np.array([
-        [np.cos(z), -np.sin(z), 0],
-        [np.sin(z),  np.cos(z), 0],
-        [          0,            0, 1]])
-    Ry_pitch = np.array([
-        [ np.cos(y), 0, np.sin(y)],
-        [             0, 1,             0],
-        [-np.sin(y), 0, np.cos(y)]])
-    Rx_roll = np.array([
-        [1,            0,             0],
-        [0, np.cos(x), -np.sin(x)],
-        [0, np.sin(x),  np.cos(x)]])
-    # R = RzRyRx
-    rotMat = np.dot(Rz_yaw, np.dot(Ry_pitch, Rx_roll))
-    return rotMat
-
-def depth_color(val, min_d=0.2, max_d=20):
-    """
-    print Color(HSV's H value) corresponding to distance(m)
-    close distance = red , far distance = blue
-    """
-    # np.clip(val, 0, max_d, out=val)
-
-    hsv = (-1*((val - min_d) / (max_d - min_d)) * 255).astype(np.uint8)
-    return hsv2rgb(hsv,1,1)
-
-def marker_(ns, marker_id, pos, stamp ,color, type="all"):
-
-    marker = Marker()
-    marker.ns = str(ns)
-    marker.header.frame_id = "map"
-    marker.header.stamp = stamp
-    marker.type = 2
-    marker.action = 0
-    marker.pose = Pose()
-
-    marker.pose.position.x = pos[0]
-    marker.pose.position.y = pos[1]
-    marker.pose.position.z = pos[2]
-
-    marker.pose.orientation.x = 0
-    marker.pose.orientation.y = 0
-    marker.pose.orientation.z = 0
-    marker.pose.orientation.w = 1
-
-    marker.color.r = color[0]
-    marker.color.g = color[1]
-    marker.color.b = color[2]
-    marker.color.a = 1.0
-
-    if type=="mean":
-        marker.id = 10000
-
-        marker.scale.x = 0.1
-        marker.scale.y = 0.1
-        marker.scale.z = 1.0
-    else:
-        
-        marker.id = marker_id
-        
-        marker.scale.x = 0.1
-        marker.scale.y = 0.1
-        marker.scale.z = 0.3
-
-=======
->>>>>>> d9b2c8bb
 
 UINT32 = 2**32 - 1
 
@@ -144,34 +55,8 @@
         self.objectdetector_cfg             = rospy.get_param('~detector_config', None) 
         self.multiple_instance              = rospy.get_param('~multiple_instance', False)
 
-<<<<<<< HEAD
-        # -------- TODO: REMOVE HARDCODED PARAMS ---------------------------
-
-        ##  rosrun tf tf_echo "rslidar" "blackfly_right_optical_link" 1
-        ## - Translation: [-0.045, -0.293, -0.241]
-        ## - Rotation: in Quaternion [0.000, -0.707, 0.707, -0.000]
-        ##             in RPY (radian) [-1.570, -0.000, -3.141]
-        ##             in RPY (degree) [-89.954, -0.000, -179.954]
-
-        R_camera_lidar = np.float64([ [-1.0000000, 0.0000000,  0.0000000],
-                                        [0.0000000, 0.0000000, -1.0000000],
-                                        [0.0000000, -1.0000000,  0.0000000] ])
-        # IMU correction was: 7.44614 deg (0.99789, 0.0518968, -0.021901, 0.0323034)
-        # [ x: 176.1699033, y: -2.3128941, z: -6.0314909 ]
-        # Correction of Lidar position
-        R = [ [ 0.9998379,  0.0180019,  0.0000000],
-              [-0.0180019,  0.9998379,  0.0000000],
-              [ 0.0000000,  0.0000000,  1.0000000]]
-        R = euler_to_rotMat(np.deg2rad(-1), 0, np.deg2rad(1))
-
-        R_camera_lidar = np.matmul(R_camera_lidar,R)       
-        t_camera_lidar = np.float64([-0.045, -0.293, -0.241])
-
-        # -------- TODO: REMOVE HARDCODED PARAMS ---------------------------
-=======
         # ---------- 3D Object Localizer Related ----------
         self.objectlocalizer_cfg            = rospy.get_param('~localizer_config', None) 
->>>>>>> d9b2c8bb
 
         # ---------- Objects of Actions ----------
         self.imagereader                    = CvBridge()
